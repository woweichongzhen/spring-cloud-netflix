--- conflicted
+++ resolved
@@ -159,15 +159,11 @@
 
 ==== Using Eureka on Cloud Foundry
 
-<<<<<<< HEAD
-Cloudfoundry has a global router so that all instances of the same app have the same hostname (other PaaS solutions with a similar architecture have the same arrangement).
+Cloud Foundry has a global router so that all instances of the same app have the same hostname (other PaaS solutions with a similar architecture have the same arrangement).
 This is not necessarily a barrier to using Eureka.
 However, if you use the router (recommended or even mandatory, depending on the way your platform was set up), you need to explicitly set the hostname and port numbers (secure or non-secure) so that they use the router.
 You might also want to use instance metadata so that you can distinguish between the instances on the client (for example, in a custom load balancer).
 By default, the `eureka.instance.instanceId` is `vcap.application.instance_id`, as shown in the following example:
-=======
-Cloud Foundry has a global router so that all instances of the same app have the same hostname (it's the same in other PaaS solutions with a similar architecture). This isn't necessarily a barrier to using Eureka, but if you use the router (recommended, or even mandatory depending on the way your platform was set up), you need to explicitly set the hostname and port numbers (secure or non-secure) so that they use the router. You might also want to use instance metadata so you can distinguish between the instances on the client (e.g. in a custom load balancer). By default, the `eureka.instance.instanceId` is `vcap.application.instance_id`. For example:
->>>>>>> 82b51b7a
 
 .application.yml
 ----
@@ -177,12 +173,8 @@
     nonSecurePort: 80
 ----
 
-<<<<<<< HEAD
-Depending on the way the security rules are set up in your Cloudfoundry instance, you might be able to register and use the IP address of the host VM for direct service-to-service calls.
+Depending on the way the security rules are set up in your Cloud Foundry instance, you might be able to register and use the IP address of the host VM for direct service-to-service calls.
 This feature is not yet available on Pivotal Web Services (https://run.pivotal.io[PWS]).
-=======
-Depending on the way the security rules are set up in your Cloud Foundry instance, you might be able to register and use the IP address of the host VM for direct service-to-service calls. This feature is not (yet) available on Pivotal Web Services (https://run.pivotal.io[PWS]).
->>>>>>> 82b51b7a
 
 ==== Using Eureka on AWS
 
@@ -218,16 +210,8 @@
     instanceId: ${spring.application.name}:${vcap.application.instance_id:${spring.application.instance_id:${random.value}}}
 ----
 
-<<<<<<< HEAD
 With the metadata shown in the preceding example and multiple service instances deployed on localhost, the random value is inserted there to make the instance unique.
-In Cloudfoundry, the `vcap.application.instance_id` is populated automatically in a Spring Boot application, so the random value is not needed.
-=======
-With this metadata, and multiple service instances deployed on
-localhost, the random value will kick in there to make the instance
-unique. In Cloud Foundry the `vcap.application.instance_id` will be
-populated automatically in a Spring Boot application, so the
-random value will not be needed.
->>>>>>> 82b51b7a
+In Cloud Foundry, the `vcap.application.instance_id` is populated automatically in a Spring Boot application, so the random value is not needed.
 
 === Using the EurekaClient
 
