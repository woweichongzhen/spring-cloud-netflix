--- conflicted
+++ resolved
@@ -129,31 +129,31 @@
 	}
 
 	/*
-<<<<<<< HEAD
+	 * Unknown encoding requested and NOT a GZip response -> Content-Length forwarded asis
+	 */
+	@Test
+	public void runWithOriginContentLength_content_encoding_header() throws Exception {
+		ZuulProperties properties = new ZuulProperties();
+		properties.setSetContentLength(true);
+
+		SendResponseFilter filter = createFilter(properties, "hello", null,
+				new MockHttpServletResponse(), false);
+		RequestContext.getCurrentContext().addZuulResponseHeader("Content-Encoding",
+				"unknown");
+		RequestContext.getCurrentContext().setOriginContentLength(6L); // for test
+		RequestContext.getCurrentContext().setResponseGZipped(false);
+		filter.run();
+
+		MockHttpServletResponse response = (MockHttpServletResponse) RequestContext
+				.getCurrentContext().getResponse();
+		assertThat(response.getHeader("Content-Length")).as("wrong origin content length")
+				.isEqualTo("6");
+		assertThat(response.getHeader("Content-Encoding")).isEqualTo("unknown");
+	}
+
+	/*
 	 * GZip requested and GZip response -> Content-Length forwarded asis, response
 	 * compressed
-=======
-	 * Unknown encoding requested and NOT a GZip response -> Content-Length forwarded asis
-	 */
-	@Test
-	public void runWithOriginContentLength_content_encoding_header() throws Exception {
-		ZuulProperties properties = new ZuulProperties();
-		properties.setSetContentLength(true);
-
-		SendResponseFilter filter = createFilter(properties, "hello", null, new MockHttpServletResponse(), false);
-		RequestContext.getCurrentContext().addZuulResponseHeader("Content-Encoding", "unknown");
-		RequestContext.getCurrentContext().setOriginContentLength(6L); // for test
-		RequestContext.getCurrentContext().setResponseGZipped(false);
-		filter.run();
-
-		MockHttpServletResponse response = (MockHttpServletResponse) RequestContext.getCurrentContext().getResponse();
-		assertThat("wrong origin content length", response.getHeader("Content-Length"), equalTo("6"));
-		assertThat(response.getHeader("Content-Encoding")).isEqualTo("unknown");
-	}
-
-	/*
-	 * GZip requested and GZip response -> Content-Length forwarded asis, response compressed
->>>>>>> 33113bec
 	 */
 	@Test
 	public void runWithOriginContentLength_gzipRequested_gzipResponse() throws Exception {
@@ -217,39 +217,40 @@
 	}
 
 	/*
-<<<<<<< HEAD
+	 * GZip NOT requested and GZip response -> Content-Length discarded and response
+	 * uncompressed
+	 */
+	@Test
+	public void runWithOriginContentLength_gzipNotRequested_gzipResponse_content_encoding_header()
+			throws Exception {
+		ZuulProperties properties = new ZuulProperties();
+		properties.setSetContentLength(true);
+
+		SendResponseFilter filter = new SendResponseFilter(properties);
+
+		byte[] gzipData = gzipData("hello");
+
+		RequestContext.getCurrentContext().addZuulResponseHeader("Content-Encoding",
+				"gzip");
+		RequestContext.getCurrentContext().setOriginContentLength((long) gzipData.length); // for
+																							// test
+		RequestContext.getCurrentContext().setResponseGZipped(true);
+		RequestContext.getCurrentContext()
+				.setResponseDataStream(new ByteArrayInputStream(gzipData));
+
+		filter.run();
+
+		MockHttpServletResponse response = (MockHttpServletResponse) RequestContext
+				.getCurrentContext().getResponse();
+		assertThat(response.getHeader("Content-Length")).isNull();
+		assertThat(response.getHeader("Content-Encoding")).isNull();
+		assertThat(response.getContentAsString()).as("wrong content").isEqualTo("hello");
+	}
+
+	/*
 	 * Origin sends a non gzip response with Content-Encoding: gzip Request does not
 	 * support GZIP -> filter fails to uncompress and send stream "asis". Content-Length
 	 * is NOT preserved.
-=======
-	 * GZip NOT requested and GZip response -> Content-Length discarded and response uncompressed
-	 */
-	@Test
-	public void runWithOriginContentLength_gzipNotRequested_gzipResponse_content_encoding_header() throws Exception {
-		ZuulProperties properties = new ZuulProperties();
-		properties.setSetContentLength(true);
-
-		SendResponseFilter filter = new SendResponseFilter(properties);
-		
-		byte[] gzipData = gzipData("hello");
-		
-		RequestContext.getCurrentContext().addZuulResponseHeader("Content-Encoding", "gzip");
-		RequestContext.getCurrentContext().setOriginContentLength((long) gzipData.length); // for test
-		RequestContext.getCurrentContext().setResponseGZipped(true);
-		RequestContext.getCurrentContext().setResponseDataStream( new ByteArrayInputStream(gzipData) );
-		
-		filter.run();
-
-		MockHttpServletResponse response = (MockHttpServletResponse) RequestContext.getCurrentContext().getResponse();
-		assertThat(response.getHeader("Content-Length")).isNull();
-		assertThat(response.getHeader("Content-Encoding")).isNull();
-		assertThat("wrong content", response.getContentAsString(), equalTo("hello"));
-	}
-	
-	/*
-	 * Origin sends a non gzip response with Content-Encoding: gzip 
-	 * Request does not support GZIP -> filter fails to uncompress and send stream "asis". Content-Length is NOT preserved.
->>>>>>> 33113bec
 	 */
 	@Test
 	public void invalidGzipResponseFromOrigin() throws Exception {
