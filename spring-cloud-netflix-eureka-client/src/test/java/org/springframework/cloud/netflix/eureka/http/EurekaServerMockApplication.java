--- conflicted
+++ resolved
@@ -133,15 +133,6 @@
 	@ResponseStatus(HttpStatus.OK)
 	@PutMapping(value = "/apps/{appName}/{id}", params = { "status",
 			"lastDirtyTimestamp" })
-<<<<<<< HEAD
-	public InstanceInfo sendHeartBeat(@PathVariable String appName,
-			@PathVariable String id, @RequestParam String status,
-			@RequestParam String lastDirtyTimestamp,
-			@RequestParam(required = false) String overriddenstatus) {
-		return new InstanceInfo(null, null, null, null, null, null, null, null, null,
-				null, null, null, null, 0, null, null, null, null, null, null, null, new HashMap<String, String>(), 0l,
-				0l, null, null);
-=======
 	public ResponseEntity sendHeartBeat(@PathVariable String appName,
 										@PathVariable String id, @RequestParam String status,
 										@RequestParam String lastDirtyTimestamp,
@@ -150,9 +141,8 @@
 			return new ResponseEntity(HttpStatus.NOT_FOUND);
 		}
 		return new ResponseEntity<InstanceInfo>(new InstanceInfo(null, null, null, null, null, null, null, null, null,
-				null, null, null, null, 0, null, null, null, null, null, null, null, 0l,
+				null, null, null, null, 0, null, null, null, null, null, null, null, new HashMap<String, String>(), 0l,
 				0l, null, null), HttpStatus.OK);
->>>>>>> c181163a
 	}
 
 	@ResponseStatus(HttpStatus.OK)
